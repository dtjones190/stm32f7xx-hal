--- conflicted
+++ resolved
@@ -245,7 +245,6 @@
         self.timclk1 = Some(freq.into().0);
         self
     }
-<<<<<<< HEAD
 
     pub fn timclk2<F>(mut self, freq: F) -> Self
     where
@@ -255,35 +254,6 @@
         self
     }
 
-    pub fn freeze(self) -> Clocks {
-        let flash = unsafe { &(*FLASH::ptr()) };
-        let rcc = unsafe { &*RCC::ptr() };
-
-        let sysclk = self.sysclk.unwrap_or(HSI);
-        let hclk = self.hclk.unwrap_or(HSI);
-
-        assert!(sysclk >= HSI);
-        assert!(hclk <= sysclk);
-=======
->>>>>>> a66f6d2b
-
-    pub fn timclk2<F>(mut self, freq: F) -> Self
-    where
-        F: Into<Hertz>,
-    {
-        self.timclk2 = Some(freq.into().0);
-        self
-    }
-
-<<<<<<< HEAD
-            Clocks {
-                hclk: Hertz(hclk),
-                pclk1: Hertz(hclk),
-                pclk2: Hertz(hclk),
-                sysclk: Hertz(sysclk),
-                timclk1: Hertz(hclk),
-                timclk2: Hertz(hclk),
-=======
     /// Configure the "mandatory" clocks (`sysclk`, `hclk`, `pclk1` and `pclk2)
     /// and return them via the `Clocks` struct.
     ///
@@ -316,7 +286,6 @@
                 HSEClockMode::Oscillator => { rcc.cr.modify(
                     |_, w| w.hsebyp().not_bypassed()
                 )}
->>>>>>> a66f6d2b
             }
             // Start HSE
             rcc.cr.modify(|_, w| w.hseon().on());
@@ -360,27 +329,6 @@
                 _ => unreachable!()
             };
 
-<<<<<<< HEAD
-            // Use HSI as source and run everything at the same speed
-            rcc.cfgr.modify(|_, w| unsafe {
-                w.ppre2()
-                    .bits(0)
-                    .ppre1()
-                    .bits(0)
-                    .hpre()
-                    .bits(hpre_bits)
-                    .sw()
-                    .hsi()
-            });
-
-            Clocks {
-                hclk: Hertz(hclk),
-                pclk1: Hertz(hclk),
-                pclk2: Hertz(hclk),
-                sysclk: Hertz(sysclk),
-                timclk1: Hertz(hclk),
-                timclk2: Hertz(hclk),
-=======
             // Update the real sysclk value
             sysclk_mhz = (vco_clkin_mhz * plln) / (pllp_val as f32);
             sysclk = (sysclk_mhz * 1_000_000.0) as u32;
@@ -410,7 +358,6 @@
                         .plln().bits(plln as u16)
                         .pllp().bits(pllp)
                 });
->>>>>>> a66f6d2b
             }
 
             // Enable PLL
@@ -514,78 +461,6 @@
             rcc.cfgr.modify(|_, w| w.sw().hse());
             while ! rcc.cfgr.read().sws().is_hse() {}
 
-<<<<<<< HEAD
-            // Calculate real divisor
-            let ppre1 = 1 << (ppre1_bits - 0b011);
-            let ppre2 = 1 << (ppre2_bits - 0b011);
-
-            // Calculate new bus clocks
-            let pclk1 = hclk / ppre1;
-            let pclk2 = hclk / ppre2;
-
-
-            //Assumes TIMPRE bit of RCC_DCKCFGR1 is reset (0)
-            let timclk1 = if ppre1 == 1 {pclk1} else {2 * pclk1};
-            let timclk2 = if ppre2 == 1 {pclk2} else {2 * pclk2};
-
-            // Adjust flash wait states
-            flash.acr.write(|w| {
-                w.latency().bits(if sysclk <= 30_000_000 {
-                    0b0000
-                } else if sysclk <= 60_000_000 {
-                    0b0001
-                } else if sysclk <= 90_000_000 {
-                    0b0010
-                } else if sysclk <= 120_000_000 {
-                    0b0011
-                } else if sysclk <= 150_000_000 {
-                    0b0100
-                } else if sysclk <= 180_000_000 {
-                    0b0101
-                } else if sysclk <= 210_000_000 {
-                    0b0110
-                } else {
-                    0b0111
-                })
-            });
-
-            // use PLL as source
-            rcc.pllcfgr.write(|w| unsafe {
-                w.pllm()
-                    .bits(pllm)
-                    .plln()
-                    .bits(plln as u16)
-                    .pllp()
-                    .bits(pllp)
-            });
-
-            // Enable PLL
-            rcc.cr.write(|w| w.pllon().set_bit());
-
-            // Wait for PLL to stabilise
-            while rcc.cr.read().pllrdy().bit_is_clear() {}
-
-            // Set scaling factors and switch clock to PLL
-            rcc.cfgr.modify(|_, w| unsafe {
-                w.ppre2()
-                    .bits(ppre2_bits)
-                    .ppre1()
-                    .bits(ppre1_bits)
-                    .hpre()
-                    .bits(0)
-                    .sw()
-                    .pll()
-            });
-
-            Clocks {
-                hclk: Hertz(hclk),
-                pclk1: Hertz(pclk1),
-                pclk2: Hertz(pclk2),
-                sysclk: Hertz(sysclk),
-                timclk1: Hertz(timclk1),
-                timclk2: Hertz(timclk2),
-            }
-=======
         } else {
             rcc.cfgr.modify(|_, w| w.sw().hsi());
             while ! rcc.cfgr.read().sws().is_hsi() {}
@@ -614,7 +489,6 @@
             sysclk: Hertz(sysclk),
             timclk1: Hertz(timclk1),
             timclk2: Hertz(timclk2),
->>>>>>> a66f6d2b
         }
     }
 }
@@ -663,8 +537,6 @@
     pub fn timclk2(&self) -> Hertz {
         self.timclk2
     }
-<<<<<<< HEAD
-=======
 }
 
 pub trait GetBusFreq {
@@ -821,5 +693,4 @@
     GPIOK => (AHB1, gpioken, gpiokrst),
 
     DMA2D => (AHB1, dma2den, dma2drst),
->>>>>>> a66f6d2b
 }